--- conflicted
+++ resolved
@@ -43,11 +43,9 @@
 lru = "0.8.1"
 derive_more = "0.99.17"
 lazy_static = "1.4.0"
-<<<<<<< HEAD
 log-panics = { version = "2.1.0", features = ["with-backtrace"]}
-=======
 spmc = "0.3.0"
->>>>>>> aa246571
+
 
 # Optional dependencies regulated by features
 web-view = { version = "0.7.3", features = [], optional = true }
